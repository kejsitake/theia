/********************************************************************************
 * Copyright (C) 2018 Red Hat, Inc. and others.
 *
 * This program and the accompanying materials are made available under the
 * terms of the Eclipse Public License v. 2.0 which is available at
 * http://www.eclipse.org/legal/epl-2.0.
 *
 * This Source Code may also be made available under the following Secondary
 * Licenses when the conditions for such availability set forth in the Eclipse
 * Public License v. 2.0 are satisfied: GNU General Public License, version 2
 * with the GNU Classpath Exception which is available at
 * https://www.gnu.org/software/classpath/license.html.
 *
 * SPDX-License-Identifier: EPL-2.0 OR GPL-2.0 WITH Classpath-exception-2.0
 ********************************************************************************/

/* eslint-disable @typescript-eslint/no-explicit-any */

/**
 * This is the place for API experiments and proposals.
 * These API are NOT stable and subject to change. Use it on own risk.
 */
declare module '@theia/plugin' {
    // #region auth provider

    /**
     * An [event](#Event) which fires when an [AuthenticationProvider](#AuthenticationProvider) is added or removed.
     */
    export interface AuthenticationProvidersChangeEvent {
        /**
         * The ids of the [authenticationProvider](#AuthenticationProvider)s that have been added.
         */
        readonly added: ReadonlyArray<AuthenticationProviderInformation>;

        /**
         * The ids of the [authenticationProvider](#AuthenticationProvider)s that have been removed.
         */
        readonly removed: ReadonlyArray<AuthenticationProviderInformation>;
    }

    /**
     * An [event](#Event) which fires when an [AuthenticationSession](#AuthenticationSession) is added, removed, or changed.
     */
    export interface AuthenticationProviderAuthenticationSessionsChangeEvent {
        /**
         * The ids of the [AuthenticationSession](#AuthenticationSession)s that have been added.
         */
        readonly added: ReadonlyArray<string>;

        /**
         * The ids of the [AuthenticationSession](#AuthenticationSession)s that have been removed.
         */
        readonly removed: ReadonlyArray<string>;

        /**
         * The ids of the [AuthenticationSession](#AuthenticationSession)s that have been changed.
         */
        readonly changed: ReadonlyArray<string>;
    }

    /**
     * **WARNING** When writing an AuthenticationProvider, `id` should be treated as part of your extension's
     * API, changing it is a breaking change for all extensions relying on the provider. The id is
     * treated case-sensitively.
     */
    export interface AuthenticationProvider {
        /**
         * Used as an identifier for extensions trying to work with a particular
         * provider: 'microsoft', 'github', etc. id must be unique, registering
         * another provider with the same id will fail.
         */
        readonly id: string;

        /**
         * The human-readable name of the provider.
         */
        readonly label: string;

        /**
         * Whether it is possible to be signed into multiple accounts at once with this provider
         */
        readonly supportsMultipleAccounts: boolean;

        /**
         * An [event](#Event) which fires when the array of sessions has changed, or data
         * within a session has changed.
         */
        readonly onDidChangeSessions: Event<AuthenticationProviderAuthenticationSessionsChangeEvent>;

        /**
         * Returns an array of current sessions.
         */
        getSessions(): Thenable<ReadonlyArray<AuthenticationSession>>;

        /**
         * Prompts a user to login.
         */
        login(scopes: string[]): Thenable<AuthenticationSession>;

        /**
         * Removes the session corresponding to session id.
         * @param sessionId The session id to log out of
         */
        logout(sessionId: string): Thenable<void>;
    }

    export namespace authentication {
        /**
         * Register an authentication provider.
         *
         * There can only be one provider per id and an error is being thrown when an id
         * has already been used by another provider.
         *
         * @param provider The authentication provider provider.
         * @return A [disposable](#Disposable) that unregisters this provider when being disposed.
         */
        export function registerAuthenticationProvider(provider: AuthenticationProvider): Disposable;

        /**
         * Fires with the provider id that was registered or unregistered.
         */
        export const onDidChangeAuthenticationProviders: Event<AuthenticationProvidersChangeEvent>;

        /**
         * @deprecated
         * The ids of the currently registered authentication providers.
         * @returns An array of the ids of authentication providers that are currently registered.
         */
        export function getProviderIds(): Thenable<ReadonlyArray<string>>;

        /**
         * @deprecated
         * An array of the ids of authentication providers that are currently registered.
         */
        export const providerIds: ReadonlyArray<string>;

        /**
         * An array of the information of authentication providers that are currently registered.
         */
        export const providers: ReadonlyArray<AuthenticationProviderInformation>;

        /**
         * @deprecated
         * Logout of a specific session.
         * @param providerId The id of the provider to use
         * @param sessionId The session id to remove
         * provider
         */
        export function logout(providerId: string, sessionId: string): Thenable<void>;
    }

    // #endregion

    /**
     * The contiguous set of modified lines in a diff.
     */
    export interface LineChange {
        readonly originalStartLineNumber: number;
        readonly originalEndLineNumber: number;
        readonly modifiedStartLineNumber: number;
        readonly modifiedEndLineNumber: number;
    }

    export namespace commands {

        /**
         * Get the keybindings associated to commandId.
         * @param commandId The ID of the command for which we are looking for keybindings.
         */
        export function getKeyBinding(commandId: string): PromiseLike<CommandKeyBinding[] | undefined>;

        /**
         * Registers a diff information command that can be invoked via a keyboard shortcut,
         * a menu item, an action, or directly.
         *
         * Diff information commands are different from ordinary [commands](#commands.registerCommand) as
         * they only execute when there is an active diff editor when the command is called, and the diff
         * information has been computed. Also, the command handler of an editor command has access to
         * the diff information.
         *
         * @param command A unique identifier for the command.
         * @param callback A command handler function with access to the [diff information](#LineChange).
         * @param thisArg The `this` context used when invoking the handler function.
         * @return Disposable which unregisters this command on disposal.
         */
        export function registerDiffInformationCommand(command: string, callback: (diff: LineChange[], ...args: any[]) => any, thisArg?: any): Disposable;

    }

    /**
     * Key Binding of a command
     */
    export interface CommandKeyBinding {
        /**
         * Identifier of the command.
         */
        id: string;
        /**
         * Value of the keyBinding
         */
        value: string;
    }

    /**
     * Enumeration of the supported operating systems.
     */
    export enum OperatingSystem {
        Windows = 'Windows',
        Linux = 'Linux',
        OSX = 'OSX'
    }

    export namespace env {

        /**
         * Returns the type of the operating system on the client side (like browser'OS if using browser mode). If it is neither [Windows](isWindows) nor [OS X](isOSX), then
         * it always return with the `Linux` OS type.
         */
        export function getClientOperatingSystem(): PromiseLike<OperatingSystem>;

    }

<<<<<<< HEAD
=======
<<<<<<< HEAD
    export interface DecorationData {
        letter?: string;
        title?: string;
        color?: ThemeColor;
        priority?: number;
        bubble?: boolean;
        source?: string;
    }

    // #region SCM validation

    /**
     * Represents the validation type of the Source Control input.
     */
    export enum SourceControlInputBoxValidationType {

        /**
         * Something not allowed by the rules of a language or other means.
         */
        Error = 0,

        /**
         * Something suspicious but allowed.
         */
        Warning = 1,

        /**
         * Something to inform about but not a problem.
         */
        Information = 2
    }

    export interface SourceControlInputBoxValidation {

        /**
         * The validation message to display.
         */
        readonly message: string;

        /**
         * The validation type.
         */
        readonly type: SourceControlInputBoxValidationType;
    }

    /**
     * Represents the input box in the Source Control viewlet.
     */
    export interface SourceControlInputBox {

        /**
         * A validation function for the input box. It's possible to change
         * the validation provider simply by setting this property to a different function.
         */
        validateInput?(value: string, cursorPosition: number): ProviderResult<SourceControlInputBoxValidation | undefined | null>;
    }

    // #endregion

=======
>>>>>>> origin/che-18661
>>>>>>> 0fb5b8ba
    export interface SourceControl {

        /**
         * Whether the source control is selected.
         */
        readonly selected: boolean;

        /**
         * An event signaling when the selection state changes.
         */
        readonly onDidChangeSelection: Event<boolean>;
    }

    export interface SourceControlResourceDecorations {
        source?: string;
        letter?: string;
        color?: ThemeColor;
    }

    // #region LogLevel: https://github.com/microsoft/vscode/issues/85992

    /**
     * The severity level of a log message
     */
    export enum LogLevel {
        Trace = 1,
        Debug = 2,
        Info = 3,
        Warning = 4,
        Error = 5,
        Critical = 6,
        Off = 7
    }

    export namespace env {
        /**
         * Current logging level.
         */
        export const logLevel: LogLevel;

        /**
         * An [event](#Event) that fires when the log level has changed.
         */
        export const onDidChangeLogLevel: Event<LogLevel>;
    }

    // #endregion

    // #region Tree View
    // copied from https://github.com/microsoft/vscode/blob/3ea5c9ddbebd8ec68e3b821f9c39c3ec785fde97/src/vs/vscode.proposed.d.ts#L1447-L1476
    /**
     * Label describing the [Tree item](#TreeItem)
     */
    export interface TreeItemLabel {

        /**
         * A human-readable string describing the [Tree item](#TreeItem).
         */
        label: string;

        /**
         * Ranges in the label to highlight. A range is defined as a tuple of two number where the
         * first is the inclusive start index and the second the exclusive end index
         */
        // TODO highlights?: [number, number][];

    }

    export class TreeItem2 extends TreeItem {
        /**
         * Label describing this item. When `falsy`, it is derived from [resourceUri](#TreeItem.resourceUri).
         */
        label?: string | TreeItemLabel | /* for compilation */ any;

        /**
         * @param label Label describing this item
         * @param collapsibleState [TreeItemCollapsibleState](#TreeItemCollapsibleState) of the tree item.
         * Default is [TreeItemCollapsibleState.None](#TreeItemCollapsibleState.None)
         */
        constructor(label: TreeItemLabel, collapsibleState?: TreeItemCollapsibleState);
    }
    // #endregion

    // #region search in workspace
    /**
     * The parameters of a query for text search.
     */
    export interface TextSearchQuery {
        /**
         * The text pattern to search for.
         */
        pattern: string;

        /**
         * Whether or not `pattern` should match multiple lines of text.
         */
        isMultiline?: boolean;

        /**
         * Whether or not `pattern` should be interpreted as a regular expression.
         */
        isRegExp?: boolean;

        /**
         * Whether or not the search should be case-sensitive.
         */
        isCaseSensitive?: boolean;

        /**
         * Whether or not to search for whole word matches only.
         */
        isWordMatch?: boolean;
    }

    /**
     * Options that can be set on a findTextInFiles search.
     */
    export interface FindTextInFilesOptions {
        /**
         * A [glob pattern](#GlobPattern) that defines the files to search for. The glob pattern
         * will be matched against the file paths of files relative to their workspace. Use a [relative pattern](#RelativePattern)
         * to restrict the search results to a [workspace folder](#WorkspaceFolder).
         */
        include?: GlobPattern;

        /**
         * A [glob pattern](#GlobPattern) that defines files and folders to exclude. The glob pattern
         * will be matched against the file paths of resulting matches relative to their workspace. When `undefined`, default excludes will
         * apply.
         */
        exclude?: GlobPattern;

        /**
         * Whether to use the default and user-configured excludes. Defaults to true.
         */
        useDefaultExcludes?: boolean;

        /**
         * The maximum number of results to search for
         */
        maxResults?: number;

        /**
         * Whether external files that exclude files, like .gitignore, should be respected.
         * See the vscode setting `"search.useIgnoreFiles"`.
         */
        useIgnoreFiles?: boolean;

        /**
         * Whether global files that exclude files, like .gitignore, should be respected.
         * See the vscode setting `"search.useGlobalIgnoreFiles"`.
         */
        useGlobalIgnoreFiles?: boolean;

        /**
         * Whether symlinks should be followed while searching.
         * See the vscode setting `"search.followSymlinks"`.
         */
        followSymlinks?: boolean;

        /**
         * Interpret files using this encoding.
         * See the vscode setting `"files.encoding"`
         */
        encoding?: string;

        /**
         * Options to specify the size of the result text preview.
         */
        previewOptions?: TextSearchPreviewOptions;

        /**
         * Number of lines of context to include before each match.
         */
        beforeContext?: number;

        /**
         * Number of lines of context to include after each match.
         */
        afterContext?: number;
    }

    /**
     * A match from a text search
     */
    export interface TextSearchMatch {
        /**
         * The uri for the matching document.
         */
        uri: Uri;

        /**
         * The range of the match within the document, or multiple ranges for multiple matches.
         */
        ranges: Range | Range[];

        /**
         * A preview of the text match.
         */
        preview: TextSearchMatchPreview;
    }

    /**
     * A preview of the text result.
     */
    export interface TextSearchMatchPreview {
        /**
         * The matching lines of text, or a portion of the matching line that contains the match.
         */
        text: string;

        /**
         * The Range within `text` corresponding to the text of the match.
         * The number of matches must match the TextSearchMatch's range property.
         */
        matches: Range | Range[];
    }

    /**
     * A line of context surrounding a TextSearchMatch.
     */
    export interface TextSearchContext {
        /**
         * The uri for the matching document.
         */
        uri: Uri;

        /**
         * One line of text.
         * previewOptions.charsPerLine applies to this
         */
        text: string;

        /**
         * The line number of this line of context.
         */
        lineNumber: number;
    }

    export type TextSearchResult = TextSearchMatch | TextSearchContext;

    /**
     * Information collected when text search is complete.
     */
    export interface TextSearchComplete {
        /**
         * Whether the search hit the limit on the maximum number of search results.
         * `maxResults` on [`TextSearchOptions`](#TextSearchOptions) specifies the max number of results.
         * - If exactly that number of matches exist, this should be false.
         * - If `maxResults` matches are returned and more exist, this should be true.
         * - If search hits an internal limit which is less than `maxResults`, this should be true.
         */
        limitHit?: boolean;
    }
    // #endregion

    // #region read/write in chunks: https://github.com/microsoft/vscode/issues/84515

    export interface FileSystemProvider {
        open?(resource: Uri, options: { create: boolean; }): number | Thenable<number>;
        close?(fd: number): void | Thenable<void>;
        read?(fd: number, pos: number, data: Uint8Array, offset: number, length: number): number | Thenable<number>;
        write?(fd: number, pos: number, data: Uint8Array, offset: number, length: number): number | Thenable<number>;
    }

    // #endregion

    export interface ResourceLabelFormatter {
        scheme: string;
        authority?: string;
        formatting: ResourceLabelFormatting;
    }

    export interface ResourceLabelFormatting {
        label: string; // myLabel:/${path}
        // TODO@isi
        separator: '/' | '\\' | '';
        tildify?: boolean;
        normalizeDriveLetter?: boolean;
        workspaceSuffix?: string;
        authorityPrefix?: string;
    }

    export namespace workspace {
        export function registerResourceLabelFormatter(formatter: ResourceLabelFormatter): Disposable;
    }

    // #region timeline
    // copied from https://github.com/microsoft/vscode/blob/d69a79b73808559a91206d73d7717ff5f798f23c/src/vs/vscode.proposed.d.ts#L1870-L2017
    export class TimelineItem {
        /**
         * A timestamp (in milliseconds since 1 January 1970 00:00:00) for when the timeline item occurred.
         */
        timestamp: number;

        /**
         * A human-readable string describing the timeline item.
         */
        label: string;

        /**
         * Optional id for the timeline item. It must be unique across all the timeline items provided by this source.
         *
         * If not provided, an id is generated using the timeline item's timestamp.
         */
        id?: string;

        /**
         * The icon path or [ThemeIcon](#ThemeIcon) for the timeline item.
         */
        iconPath?: Uri | { light: Uri; dark: Uri } | ThemeIcon;

        /**
         * A human readable string describing less prominent details of the timeline item.
         */
        description?: string;

        /**
         * The tooltip text when you hover over the timeline item.
         */
        detail?: string;

        /**
         * The [command](#Command) that should be executed when the timeline item is selected.
         */
        command?: Command;

        /**
         * Context value of the timeline item. This can be used to contribute specific actions to the item.
         * For example, a timeline item is given a context value as `commit`. When contributing actions to `timeline/item/context`
         * using `menus` extension point, you can specify context value for key `timelineItem` in `when` expression like `timelineItem == commit`.
         * ```
         * "contributes": {
         *   "menus": {
         *     "timeline/item/context": [{
         *       "command": "extension.copyCommitId",
         *       "when": "timelineItem == commit"
         *      }]
         *   }
         * }
         * ```
         * This will show the `extension.copyCommitId` action only for items where `contextValue` is `commit`.
         */
        contextValue?: string;

        /**
         * @param label A human-readable string describing the timeline item
         * @param timestamp A timestamp (in milliseconds since 1 January 1970 00:00:00) for when the timeline item occurred
         */
        constructor(label: string, timestamp: number);
    }

    export interface TimelineChangeEvent {
        /**
         * The [uri](#Uri) of the resource for which the timeline changed.
         */
        uri: Uri;

        /**
         * A flag which indicates whether the entire timeline should be reset.
         */
        reset?: boolean;
    }

    export interface Timeline {
        readonly paging?: {
            /**
             * A provider-defined cursor specifying the starting point of timeline items which are after the ones returned.
             * Use `undefined` to signal that there are no more items to be returned.
             */
            readonly cursor: string | undefined;
        }

        /**
         * An array of [timeline items](#TimelineItem).
         */
        readonly items: readonly TimelineItem[];
    }

    export interface TimelineOptions {
        /**
         * A provider-defined cursor specifying the starting point of the timeline items that should be returned.
         */
        cursor?: string;

        /**
         * An optional maximum number timeline items or the all timeline items newer (inclusive) than the timestamp or id that should be returned.
         * If `undefined` all timeline items should be returned.
         */
        limit?: number | { timestamp: number; id?: string };
    }

    export interface TimelineProvider {
        /**
         * An optional event to signal that the timeline for a source has changed.
         * To signal that the timeline for all resources (uris) has changed, do not pass any argument or pass `undefined`.
         */
        onDidChange?: Event<TimelineChangeEvent | undefined>;

        /**
         * An identifier of the source of the timeline items. This can be used to filter sources.
         */
        readonly id: string;

        /**
         * A human-readable string describing the source of the timeline items. This can be used as the display label when filtering sources.
         */
        readonly label: string;

        /**
         * Provide [timeline items](#TimelineItem) for a [Uri](#Uri).
         *
         * @param uri The [uri](#Uri) of the file to provide the timeline for.
         * @param options A set of options to determine how results should be returned.
         * @param token A cancellation token.
         * @return The [timeline result](#TimelineResult) or a thenable that resolves to such. The lack of a result
         * can be signaled by returning `undefined`, `null`, or an empty array.
         */
        provideTimeline(uri: Uri, options: TimelineOptions, token: CancellationToken): ProviderResult<Timeline>;
    }

    export namespace workspace {
        /**
         * Register a timeline provider.
         *
         * Multiple providers can be registered. In that case, providers are asked in
         * parallel and the results are merged. A failing provider (rejected promise or exception) will
         * not cause a failure of the whole operation.
         *
         * @param scheme A scheme or schemes that defines which documents this provider is applicable to. Can be `*` to target all documents.
         * @param provider A timeline provider.
         * @return A [disposable](#Disposable) that unregisters this provider when being disposed.
         */
        export function registerTimelineProvider(scheme: string | string[], provider: TimelineProvider): Disposable;
    }

    // #endregion
}<|MERGE_RESOLUTION|>--- conflicted
+++ resolved
@@ -220,9 +220,6 @@
 
     }
 
-<<<<<<< HEAD
-=======
-<<<<<<< HEAD
     export interface DecorationData {
         letter?: string;
         title?: string;
@@ -282,9 +279,6 @@
 
     // #endregion
 
-=======
->>>>>>> origin/che-18661
->>>>>>> 0fb5b8ba
     export interface SourceControl {
 
         /**
